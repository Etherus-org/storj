--- conflicted
+++ resolved
@@ -36,11 +36,7 @@
 	}
 
 	// TODO: delete customer from stripe, if db insertion fails
-<<<<<<< HEAD
-	return Error.Wrap(accounts.service.customers.Insert(ctx, userID, email))
-=======
-	return accounts.service.customers.Insert(ctx, accounts.userID, email)
->>>>>>> 951c2891
+	return Error.Wrap(accounts.service.customers.Insert(ctx, accounts.userID, email))
 }
 
 // Balance returns an integer amount in cents that represents the current balance of payment account.
